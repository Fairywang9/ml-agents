from typing import List, Optional, Tuple
import torch
import numpy as np
from torch import nn

from mlagents.trainers.torch.encoders import (
    SimpleVisualEncoder,
    ResNetVisualEncoder,
    NatureVisualEncoder,
    VectorEncoder,
    VectorAndUnnormalizedInputEncoder,
)
from mlagents.trainers.settings import EncoderType
from mlagents.trainers.exception import UnityTrainerException
<<<<<<< HEAD
from mlagents_envs.base_env import BehaviorSpec
=======
from mlagents.trainers.torch.distributions import DistInstance, DiscreteDistInstance
>>>>>>> 17bacbbf


class ModelUtils:
    # Minimum supported side for each encoder type. If refactoring an encoder, please
    # adjust these also.
    MIN_RESOLUTION_FOR_ENCODER = {
        EncoderType.SIMPLE: 20,
        EncoderType.NATURE_CNN: 36,
        EncoderType.RESNET: 15,
    }

    @staticmethod
    def swish(input_activation: torch.Tensor) -> torch.Tensor:
        """Swish activation function. For more info: https://arxiv.org/abs/1710.05941"""
        return torch.mul(input_activation, torch.sigmoid(input_activation))

    class SwishLayer(torch.nn.Module):
        def forward(self, data: torch.Tensor) -> torch.Tensor:
            return torch.mul(data, torch.sigmoid(data))

    class ActionFlattener:
        def __init__(self, behavior_spec: BehaviorSpec):
            self._specs = behavior_spec

        @property
        def flattened_size(self) -> int:
            if self._specs.is_action_continuous():
                return self._specs.action_size
            else:
                return sum(self._specs.discrete_action_branches)

        def forward(self, action: torch.Tensor) -> torch.Tensor:
            if self._specs.is_action_continuous():
                return action
            else:
                return torch.cat(
                    ModelUtils.actions_to_onehot(
                        torch.as_tensor(action, dtype=torch.long),
                        self._specs.discrete_action_branches,
                    ),
                    dim=1,
                )

    @staticmethod
    def get_encoder_for_type(encoder_type: EncoderType) -> nn.Module:
        ENCODER_FUNCTION_BY_TYPE = {
            EncoderType.SIMPLE: SimpleVisualEncoder,
            EncoderType.NATURE_CNN: NatureVisualEncoder,
            EncoderType.RESNET: ResNetVisualEncoder,
        }
        return ENCODER_FUNCTION_BY_TYPE.get(encoder_type)

    @staticmethod
    def _check_resolution_for_encoder(
        vis_in: torch.Tensor, vis_encoder_type: EncoderType
    ) -> None:
        min_res = ModelUtils.MIN_RESOLUTION_FOR_ENCODER[vis_encoder_type]
        height = vis_in.shape[1]
        width = vis_in.shape[2]
        if height < min_res or width < min_res:
            raise UnityTrainerException(
                f"Visual observation resolution ({width}x{height}) is too small for"
                f"the provided EncoderType ({vis_encoder_type.value}). The min dimension is {min_res}"
            )

    @staticmethod
    def create_encoders(
        observation_shapes: List[Tuple[int, ...]],
        h_size: int,
        num_layers: int,
        vis_encode_type: EncoderType,
        unnormalized_inputs: int = 0,
        normalize: bool = False,
    ) -> Tuple[nn.ModuleList, nn.ModuleList]:
        """
        Creates visual and vector encoders, along with their normalizers.
        :param observation_shapes: List of Tuples that represent the action dimensions.
        :param action_size: Number of additional un-normalized inputs to each vector encoder. Used for
            conditioining network on other values (e.g. actions for a Q function)
        :param h_size: Number of hidden units per layer.
        :param num_layers: Depth of MLP per encoder.
        :param vis_encode_type: Type of visual encoder to use.
        :param unnormalized_inputs: Vector inputs that should not be normalized, and added to the vector
            obs.
        :param normalize: Normalize all vector inputs.
        :return: Tuple of visual encoders and vector encoders each as a list.
        """
        visual_encoders: List[nn.Module] = []
        vector_encoders: List[nn.Module] = []

        visual_encoder_class = ModelUtils.get_encoder_for_type(vis_encode_type)
        vector_size = 0
        for i, dimension in enumerate(observation_shapes):
            if len(dimension) == 3:
                visual_encoders.append(
                    visual_encoder_class(
                        dimension[0], dimension[1], dimension[2], h_size
                    )
                )
            elif len(dimension) == 1:
                vector_size += dimension[0]
            else:
                raise UnityTrainerException(
                    f"Unsupported shape of {dimension} for observation {i}"
                )
        if vector_size + unnormalized_inputs > 0:
            if unnormalized_inputs > 0:
                vector_encoders.append(
                    VectorAndUnnormalizedInputEncoder(
                        vector_size, h_size, unnormalized_inputs, num_layers, normalize
                    )
                )
            else:
                vector_encoders.append(
                    VectorEncoder(vector_size, h_size, num_layers, normalize)
                )
        return nn.ModuleList(visual_encoders), nn.ModuleList(vector_encoders)

    @staticmethod
    def list_to_tensor(
        ndarray_list: List[np.ndarray], dtype: Optional[torch.dtype] = None
    ) -> torch.Tensor:
        """
        Converts a list of numpy arrays into a tensor. MUCH faster than
        calling as_tensor on the list directly.
        """
        return torch.as_tensor(np.asanyarray(ndarray_list), dtype=dtype)

    @staticmethod
    def break_into_branches(
        concatenated_logits: torch.Tensor, action_size: List[int]
    ) -> List[torch.Tensor]:
        """
        Takes a concatenated set of logits that represent multiple discrete action branches
        and breaks it up into one Tensor per branch.
        :param concatenated_logits: Tensor that represents the concatenated action branches
        :param action_size: List of ints containing the number of possible actions for each branch.
        :return: A List of Tensors containing one tensor per branch.
        """
        action_idx = [0] + list(np.cumsum(action_size))
        branched_logits = [
            concatenated_logits[:, action_idx[i] : action_idx[i + 1]]
            for i in range(len(action_size))
        ]
        return branched_logits

    @staticmethod
    def actions_to_onehot(
        discrete_actions: torch.Tensor, action_size: List[int]
    ) -> List[torch.Tensor]:
        onehot_branches = [
            torch.nn.functional.one_hot(_act.T, action_size[i]).float()
            for i, _act in enumerate(discrete_actions.long().T)
        ]
        return onehot_branches

    @staticmethod
<<<<<<< HEAD
    def dynamic_partition(
        data: torch.Tensor, partitions: torch.Tensor, num_partitions: int
    ) -> List[torch.Tensor]:
        """
        Torch implementation of dynamic_partition :
        https://www.tensorflow.org/api_docs/python/tf/dynamic_partition
        Splits the data Tensor input into num_partitions Tensors according to the indices in
        partitions.
        :param data: The Tensor data that will be split into partitions.
        :param partitions: An indices tensor that determines in which partition each element
        of data will be in.
        :param num_partitions: The number of partitions to output. Corresponds to the
        maximum possible index in the partitions argument.
        :return: A list of Tensor partitions (Their indices correspond to their partition index).
        """
        res: List[torch.Tensor] = []
        for i in range(num_partitions):
            res += [data[(partitions == i).nonzero().squeeze(1)]]
        return res
=======
    def get_probs_and_entropy(
        action_list: List[torch.Tensor], dists: List[DistInstance]
    ) -> Tuple[torch.Tensor, torch.Tensor, Optional[torch.Tensor]]:
        log_probs_list = []
        all_probs_list = []
        entropies_list = []
        for action, action_dist in zip(action_list, dists):
            log_prob = action_dist.log_prob(action)
            log_probs_list.append(log_prob)
            entropies_list.append(action_dist.entropy())
            if isinstance(action_dist, DiscreteDistInstance):
                all_probs_list.append(action_dist.all_log_prob())
        log_probs = torch.stack(log_probs_list, dim=-1)
        entropies = torch.stack(entropies_list, dim=-1)
        if not all_probs_list:
            log_probs = log_probs.squeeze(-1)
            entropies = entropies.squeeze(-1)
            all_probs = None
        else:
            all_probs = torch.cat(all_probs, dim=-1)
        return log_probs, entropies, all_probs
>>>>>>> 17bacbbf
<|MERGE_RESOLUTION|>--- conflicted
+++ resolved
@@ -12,11 +12,8 @@
 )
 from mlagents.trainers.settings import EncoderType
 from mlagents.trainers.exception import UnityTrainerException
-<<<<<<< HEAD
 from mlagents_envs.base_env import BehaviorSpec
-=======
 from mlagents.trainers.torch.distributions import DistInstance, DiscreteDistInstance
->>>>>>> 17bacbbf
 
 
 class ModelUtils:
@@ -174,7 +171,6 @@
         return onehot_branches
 
     @staticmethod
-<<<<<<< HEAD
     def dynamic_partition(
         data: torch.Tensor, partitions: torch.Tensor, num_partitions: int
     ) -> List[torch.Tensor]:
@@ -194,7 +190,8 @@
         for i in range(num_partitions):
             res += [data[(partitions == i).nonzero().squeeze(1)]]
         return res
-=======
+    
+    @staticmethod 
     def get_probs_and_entropy(
         action_list: List[torch.Tensor], dists: List[DistInstance]
     ) -> Tuple[torch.Tensor, torch.Tensor, Optional[torch.Tensor]]:
@@ -215,5 +212,4 @@
             all_probs = None
         else:
             all_probs = torch.cat(all_probs, dim=-1)
-        return log_probs, entropies, all_probs
->>>>>>> 17bacbbf
+        return log_probs, entropies, all_probs